/*
 * An implementation of the SHA-256 hash function.
 *
 * The Federal Information Processing Standards (FIPS) Specification 
 * can be found here (FIPS 180-3):
 *   http://csrc.nist.gov/publications/PubsFIPS.html
 * 
 * Written in 2010 by Lorenz Quack <don@amberfisharts.com>
 *
 * ===================================================================
 * The contents of this file are dedicated to the public domain.  To
 * the extent that dedication to the public domain is not available,
 * everyone is granted a worldwide, perpetual, royalty-free,
 * non-exclusive license to exercise all rights associated with the
 * contents of this file for any purpose whatsoever.
 * No rights are reserved.
 *
 * THE SOFTWARE IS PROVIDED "AS IS", WITHOUT WARRANTY OF ANY KIND,
 * EXPRESS OR IMPLIED, INCLUDING BUT NOT LIMITED TO THE WARRANTIES OF
 * MERCHANTABILITY, FITNESS FOR A PARTICULAR PURPOSE AND
 * NONINFRINGEMENT. IN NO EVENT SHALL THE AUTHORS OR COPYRIGHT HOLDERS
 * BE LIABLE FOR ANY CLAIM, DAMAGES OR OTHER LIABILITY, WHETHER IN AN
 * ACTION OF CONTRACT, TORT OR OTHERWISE, ARISING FROM, OUT OF OR IN
 * CONNECTION WITH THE SOFTWARE OR THE USE OR OTHER DEALINGS IN THE
 * SOFTWARE.
 * ===================================================================
 *
 */
<<<<<<< HEAD
#define MODULE_NAME _SHA256
#define DIGEST_SIZE (256/8)
#define BLOCK_SIZE (512/8)
#define WORD_SIZE 4
#define SCHEDULE_SIZE 64
 
#include "hash_SHA2.h"

/* Initial Values H */
static const sha2_word_t H[8] = {
    0x6a09e667,
    0xbb67ae85,
    0x3c6ef372,
    0xa54ff53a,
    0x510e527f,
    0x9b05688c,
    0x1f83d9ab,
    0x5be0cd19
=======
#include "Python.h"
#include "pycrypto_compat.h"
#define MODULE_NAME SHA256
#define DIGEST_SIZE 32
#define BLOCK_SIZE 64

typedef unsigned char U8;
#ifdef __alpha__
typedef    unsigned int        U32;
#elif defined(__amd64__)
#include <inttypes.h>
typedef uint32_t U32;
#else
typedef unsigned int U32;
#endif

typedef struct {
    U32 state[8], curlen;
    U32 length_upper, length_lower;
    unsigned char buf[64];
}
hash_state;

/* the K array */
static const U32 K[64] = {
    0x428a2f98UL, 0x71374491UL, 0xb5c0fbcfUL, 0xe9b5dba5UL, 0x3956c25bUL,
    0x59f111f1UL, 0x923f82a4UL, 0xab1c5ed5UL, 0xd807aa98UL, 0x12835b01UL,
    0x243185beUL, 0x550c7dc3UL, 0x72be5d74UL, 0x80deb1feUL, 0x9bdc06a7UL,
    0xc19bf174UL, 0xe49b69c1UL, 0xefbe4786UL, 0x0fc19dc6UL, 0x240ca1ccUL,
    0x2de92c6fUL, 0x4a7484aaUL, 0x5cb0a9dcUL, 0x76f988daUL, 0x983e5152UL,
    0xa831c66dUL, 0xb00327c8UL, 0xbf597fc7UL, 0xc6e00bf3UL, 0xd5a79147UL,
    0x06ca6351UL, 0x14292967UL, 0x27b70a85UL, 0x2e1b2138UL, 0x4d2c6dfcUL,
    0x53380d13UL, 0x650a7354UL, 0x766a0abbUL, 0x81c2c92eUL, 0x92722c85UL,
    0xa2bfe8a1UL, 0xa81a664bUL, 0xc24b8b70UL, 0xc76c51a3UL, 0xd192e819UL,
    0xd6990624UL, 0xf40e3585UL, 0x106aa070UL, 0x19a4c116UL, 0x1e376c08UL,
    0x2748774cUL, 0x34b0bcb5UL, 0x391c0cb3UL, 0x4ed8aa4aUL, 0x5b9cca4fUL,
    0x682e6ff3UL, 0x748f82eeUL, 0x78a5636fUL, 0x84c87814UL, 0x8cc70208UL,
    0x90befffaUL, 0xa4506cebUL, 0xbef9a3f7UL, 0xc67178f2UL
>>>>>>> b9658a26
};

/* the Constants K */
static const sha2_word_t K[SCHEDULE_SIZE] = {
    0x428a2f98, 0x71374491, 0xb5c0fbcf, 0xe9b5dba5, 0x3956c25b,
    0x59f111f1, 0x923f82a4, 0xab1c5ed5, 0xd807aa98, 0x12835b01,
    0x243185be, 0x550c7dc3, 0x72be5d74, 0x80deb1fe, 0x9bdc06a7,
    0xc19bf174, 0xe49b69c1, 0xefbe4786, 0x0fc19dc6, 0x240ca1cc,
    0x2de92c6f, 0x4a7484aa, 0x5cb0a9dc, 0x76f988da, 0x983e5152,
    0xa831c66d, 0xb00327c8, 0xbf597fc7, 0xc6e00bf3, 0xd5a79147,
    0x06ca6351, 0x14292967, 0x27b70a85, 0x2e1b2138, 0x4d2c6dfc,
    0x53380d13, 0x650a7354, 0x766a0abb, 0x81c2c92e, 0x92722c85,
    0xa2bfe8a1, 0xa81a664b, 0xc24b8b70, 0xc76c51a3, 0xd192e819,
    0xd6990624, 0xf40e3585, 0x106aa070, 0x19a4c116, 0x1e376c08,
    0x2748774c, 0x34b0bcb5, 0x391c0cb3, 0x4ed8aa4a, 0x5b9cca4f,
    0x682e6ff3, 0x748f82ee, 0x78a5636f, 0x84c87814, 0x8cc70208,
    0x90befffa, 0xa4506ceb, 0xbef9a3f7, 0xc67178f2
};

<<<<<<< HEAD
/* SHA-256 specific functions */
#define Sigma0(x)    (ROTR(x,  2) ^ ROTR(x, 13) ^ ROTR(x, 22))
#define Sigma1(x)    (ROTR(x,  6) ^ ROTR(x, 11) ^ ROTR(x, 25))
#define Gamma0(x)    (ROTR(x,  7) ^ ROTR(x, 18) ^ SHR(x,  3))
#define Gamma1(x)    (ROTR(x, 17) ^ ROTR(x, 19) ^ SHR(x, 10))
=======
	hash_copy((hash_state*)self,&temp);
	sha_done(&temp,digest);
	return PyBytes_FromStringAndSize((char *)digest, 32);
}
>>>>>>> b9658a26

#include "hash_SHA2_template.c"
 
<|MERGE_RESOLUTION|>--- conflicted
+++ resolved
@@ -26,7 +26,6 @@
  * ===================================================================
  *
  */
-<<<<<<< HEAD
 #define MODULE_NAME _SHA256
 #define DIGEST_SIZE (256/8)
 #define BLOCK_SIZE (512/8)
@@ -45,46 +44,6 @@
     0x9b05688c,
     0x1f83d9ab,
     0x5be0cd19
-=======
-#include "Python.h"
-#include "pycrypto_compat.h"
-#define MODULE_NAME SHA256
-#define DIGEST_SIZE 32
-#define BLOCK_SIZE 64
-
-typedef unsigned char U8;
-#ifdef __alpha__
-typedef    unsigned int        U32;
-#elif defined(__amd64__)
-#include <inttypes.h>
-typedef uint32_t U32;
-#else
-typedef unsigned int U32;
-#endif
-
-typedef struct {
-    U32 state[8], curlen;
-    U32 length_upper, length_lower;
-    unsigned char buf[64];
-}
-hash_state;
-
-/* the K array */
-static const U32 K[64] = {
-    0x428a2f98UL, 0x71374491UL, 0xb5c0fbcfUL, 0xe9b5dba5UL, 0x3956c25bUL,
-    0x59f111f1UL, 0x923f82a4UL, 0xab1c5ed5UL, 0xd807aa98UL, 0x12835b01UL,
-    0x243185beUL, 0x550c7dc3UL, 0x72be5d74UL, 0x80deb1feUL, 0x9bdc06a7UL,
-    0xc19bf174UL, 0xe49b69c1UL, 0xefbe4786UL, 0x0fc19dc6UL, 0x240ca1ccUL,
-    0x2de92c6fUL, 0x4a7484aaUL, 0x5cb0a9dcUL, 0x76f988daUL, 0x983e5152UL,
-    0xa831c66dUL, 0xb00327c8UL, 0xbf597fc7UL, 0xc6e00bf3UL, 0xd5a79147UL,
-    0x06ca6351UL, 0x14292967UL, 0x27b70a85UL, 0x2e1b2138UL, 0x4d2c6dfcUL,
-    0x53380d13UL, 0x650a7354UL, 0x766a0abbUL, 0x81c2c92eUL, 0x92722c85UL,
-    0xa2bfe8a1UL, 0xa81a664bUL, 0xc24b8b70UL, 0xc76c51a3UL, 0xd192e819UL,
-    0xd6990624UL, 0xf40e3585UL, 0x106aa070UL, 0x19a4c116UL, 0x1e376c08UL,
-    0x2748774cUL, 0x34b0bcb5UL, 0x391c0cb3UL, 0x4ed8aa4aUL, 0x5b9cca4fUL,
-    0x682e6ff3UL, 0x748f82eeUL, 0x78a5636fUL, 0x84c87814UL, 0x8cc70208UL,
-    0x90befffaUL, 0xa4506cebUL, 0xbef9a3f7UL, 0xc67178f2UL
->>>>>>> b9658a26
 };
 
 /* the Constants K */
@@ -104,18 +63,10 @@
     0x90befffa, 0xa4506ceb, 0xbef9a3f7, 0xc67178f2
 };
 
-<<<<<<< HEAD
 /* SHA-256 specific functions */
 #define Sigma0(x)    (ROTR(x,  2) ^ ROTR(x, 13) ^ ROTR(x, 22))
 #define Sigma1(x)    (ROTR(x,  6) ^ ROTR(x, 11) ^ ROTR(x, 25))
 #define Gamma0(x)    (ROTR(x,  7) ^ ROTR(x, 18) ^ SHR(x,  3))
 #define Gamma1(x)    (ROTR(x, 17) ^ ROTR(x, 19) ^ SHR(x, 10))
-=======
-	hash_copy((hash_state*)self,&temp);
-	sha_done(&temp,digest);
-	return PyBytes_FromStringAndSize((char *)digest, 32);
-}
->>>>>>> b9658a26
 
 #include "hash_SHA2_template.c"
- 
